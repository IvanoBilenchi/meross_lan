--- conflicted
+++ resolved
@@ -13,7 +13,6 @@
 
 from .merossclient import const as mc
 
-<<<<<<< HEAD
 
 try:
     from homeassistant.backports.enum import StrEnum # type: ignore pylint: disable=unused-import
@@ -27,13 +26,10 @@
             return str(self.value)
 
 
-LOGGER = getLogger(__name__[:-8]) #get base custom_component name for logging
-=======
 if typing.TYPE_CHECKING:
     from homeassistant.core import State
 
 LOGGER = getLogger(__name__[:-8])  # get base custom_component name for logging
->>>>>>> 6b67c280
 _TRAP_DICT = {}
 
 
